# Distribution object (for flows and base distributions)

from abc import ABC, abstractmethod
from typing import Optional
from flowjax.bijections.abc import Bijection
from jax import random
from jax.scipy import stats
import jax
from jax.random import KeyArray
from flowjax.utils import Array
from typing import Any
import equinox as eqx

# To construct a distribution, we define _log_prob and _sample, which take in vector arguments.
# More friendly methods are then created from these, supporting batches of inputs.
# Note that unconditional distributions should allow, but ignore the passing of conditional variables
# (to facilitate easy composing of conditional and unconditional distributions)


class Distribution(eqx.Module, ABC):
    """Distribution base class."""

    dim: int
    cond_dim: int

    @abstractmethod
    def _log_prob(self, x: Array, condition: Optional[Array] = None):
        "Evaluate the log probability of point x."
        pass

    @abstractmethod
    def _sample(self, key: KeyArray, condition: Optional[Array] = None):
        "Sample a point from the distribution."
        pass

    @property
    def conditional(self):
        "Whether the distribution is an unconditional distribution or not."
        return True if self.cond_dim > 0 else False

    def sample(
        self, key: KeyArray, condition: Optional[Array] = None, n: Optional[int] = None,
    ) -> Array:
        """Sample from a distribution. The condition can be a vector, or a matrix.
        - If condition.ndim==1, n allows repeated sampling (a single sample is drawn if n is not provided).
        - If condition.ndim==2, axis 0 is treated as batch dimension, (one sample is drawn for each row).

        Args:
            key (KeyArray): Jax PRNGKey.
            condition (Optional[Array], optional): Conditioning variables. Defaults to None.
            n (Optional[int], optional): Number of samples (if condition.ndim==1). Defaults to None.

        Returns:
            Array: Jax array of samples.
        """
        self._argcheck_condition(condition)

        if n is None:
            if condition is None:
                return self._sample(key)
            elif condition.ndim == 1:
                return self._sample(key, condition)
            else:
                n = condition.shape[0]
                in_axes = (0, 0)  # type: tuple[Any, Any]
        else:
            if condition is not None and condition.ndim != 1:
                raise ValueError("condition must be 1d if n is provided.")
            in_axes = (0, None)
            
        keys = random.split(key, n)
        return jax.vmap(self._sample, in_axes)(keys, condition)

    def log_prob(self, x: Array, condition: Optional[Array] = None):
        """Evaluate the log probability. If a matrix/matrices are passed,
        we vmap (vectorise) over the leading axis.

        Args:
            x (Array): Points at which to evaluate density.
            condition (Optional[Array], optional): Conditioning variables. Defaults to None.

        Returns:
            Array: Jax array of log probabilities.
        """
        self._argcheck_x(x)
        self._argcheck_condition(condition)

        if condition is None:
            if x.ndim == 1:
                return self._log_prob(x)
            else:
                return jax.vmap(self._log_prob)(x)
        else:
            if (x.ndim == 1) and (condition.ndim == 1):
                return self._log_prob(x, condition)
            else:
                in_axes = [0 if a.ndim == 2 else None for a in (x, condition)]
                return jax.vmap(self._log_prob, in_axes)(x, condition)

    def _argcheck_x(self, x: Array):
        if x.ndim not in (1,2):
            raise ValueError("x.ndim should be 1 or 2")

        if x.shape[-1] != self.dim:
            raise ValueError(f"Expected x.shape[-1]=={self.dim}.")

    def _argcheck_condition(self, condition: Optional[Array] = None):
        if condition is None:
            if self.conditional:
                raise ValueError(f"condition must be provided.")
        else:
            if condition.ndim not in (1,2):
                raise ValueError("condition.ndim should be 1 or 2")
            if condition.shape[-1] != self.cond_dim:
                raise ValueError(f"Expected condition.shape[-1]=={self.cond_dim}.")


class Transformed(Distribution):
    base_dist: Distribution
    bijection: Bijection
    dim: int
    cond_dim: int

    def __init__(
        self,
        base_dist: Distribution,
        bijection: Bijection,
    ):
        """Form a distribution like object using a base distribution and a
        bijection. We take the forward bijection for use in sampling, and the inverse
        bijection for use in density evaluation.

        Args:
            base_dist (Distribution): Base distribution.
            bijection (Bijection): Bijection defined in "normalising" direction.
        """
        self.base_dist = base_dist
        self.bijection = bijection
        self.dim = self.base_dist.dim
        self.cond_dim = max(self.bijection.cond_dim, self.base_dist.cond_dim)

    def _log_prob(self, x: Array, condition: Optional[Array] = None):
        z, log_abs_det = self.bijection.inverse_and_log_abs_det_jacobian(x, condition)
        p_z = self.base_dist._log_prob(z, condition)
        return p_z + log_abs_det

    def _sample(self, key: KeyArray, condition: Optional[Array] = None):
        z = self.base_dist._sample(key, condition)
        x = self.bijection.transform(z, condition)
        return x



class Normal(Distribution):
<<<<<<< HEAD
    "Standard normal distribution, condition is ignored."
    def __init__(self, dim):
        self.dim = dim
        self.cond_dim = 0

    def _log_prob(self, x: Array, condition: Optional[Array] = None):
        assert x.shape == (self.dim,)
        return stats.norm.logpdf(x).sum()

    def _sample(self, key: KeyArray, condition: Optional[Array] = None):
        return random.normal(key, (self.dim,))

    def __repr__(self):
        return f'<FlowJax StandardNormal>'

class Uniform(Distribution):
    "Standard uniform distribution, condition is ignored."
    def __init__(self, dim, minval=0.0, maxval=1.0):
        self.dim = dim
        self.cond_dim = 0
        self.loc = minval
        self.scale = maxval - minval

    def _log_prob(self, x: Array, condition: Optional[Array] = None):
        assert x.shape == (self.dim,)
        return stats.uniform.logpdf(x, loc=self.loc, scale=self.scale).sum()

    def _sample(self, key: KeyArray, condition: Optional[Array] = None):
        return random.uniform(
            key, shape=(self.dim,), minval=self.loc, maxval=self.scale + self.loc
        )

    def __repr__(self):
        return f'<FlowJax Uniform({self.loc}, {self.scale + self.loc})>'

class Gumbel(Distribution):
    """
    Implements standard gumbel distribution.
    loc=0, scale=1
    """
    def __init__(self, dim):
=======

    def __init__(self, dim: int):
        """Standard normal distribution, condition is ignored.

        Args:
            dim (int): Dimension of the normal distribution.
        """
>>>>>>> 7cacf736
        self.dim = dim
        self.cond_dim = 0

    def _log_prob(self, x: Array, condition: Optional[Array] = None):
        assert x.shape == (self.dim,)
        return -(x + jnp.exp(-x))

    def _sample(self, key: KeyArray, condition: Optional[Array] = None):
        return random.gumbel(key, shape=(self.dim,))

class Cauchy(Distribution):
    """
    Implements standard cauchy distribution.
    loc=0, scale=1
    """
    def __init__(self, dim):
        self.dim = dim
        self.cond_dim = 0

    def _log_prob(self, x: Array, condition: Optional[Array] = None):
        assert x.shape == (self.dim,)
        return stats.cauchy.logpdf(x)

    def _sample(self, key: KeyArray, condition: Optional[Array] = None):
        return random.cauchy(key, shape=(self.dim,))

class Exponential(Distribution):
    """
    Implements standard exponential distribution.
    loc=0, scale=1
    """
    def __init__(self, dim):
        self.dim = dim
        self.cond_dim = 0

    def _log_prob(self, x: Array, condition: Optional[Array] = None):
        assert x.shape == (self.dim,)
        return stats.expon.logpdf(x)

    def _sample(self, key: KeyArray, condition: Optional[Array] = None):
        return random.exponential(key, shape=(self.dim,))

class StudentT(Distribution):
    "Standard normal distribution, condition is ignored."
    def __init__(self, dim):
        self.dim = dim
        self.cond_dim = 0
        self.df = jnp.array([5.])

    def _log_prob(self, x: Array, condition: Optional[Array] = None):
        assert x.shape == (self.dim,)
        return stats.norm.logpdf(x).sum()

    def _sample(self, key: KeyArray, condition: Optional[Array] = None):
        return random.t(key, self.df, shape=(self.dim,))

    def __repr__(self):
        return f'<FlowJax StandardNormal>'<|MERGE_RESOLUTION|>--- conflicted
+++ resolved
@@ -152,7 +152,6 @@
 
 
 class Normal(Distribution):
-<<<<<<< HEAD
     "Standard normal distribution, condition is ignored."
     def __init__(self, dim):
         self.dim = dim
@@ -194,15 +193,6 @@
     loc=0, scale=1
     """
     def __init__(self, dim):
-=======
-
-    def __init__(self, dim: int):
-        """Standard normal distribution, condition is ignored.
-
-        Args:
-            dim (int): Dimension of the normal distribution.
-        """
->>>>>>> 7cacf736
         self.dim = dim
         self.cond_dim = 0
 
@@ -242,12 +232,9 @@
         assert x.shape == (self.dim,)
         return stats.expon.logpdf(x)
 
-    def _sample(self, key: KeyArray, condition: Optional[Array] = None):
-        return random.exponential(key, shape=(self.dim,))
-
-class StudentT(Distribution):
-    "Standard normal distribution, condition is ignored."
-    def __init__(self, dim):
+        Args:
+            dim (int): Dimension of the normal distribution.
+        """
         self.dim = dim
         self.cond_dim = 0
         self.df = jnp.array([5.])
@@ -257,7 +244,4 @@
         return stats.norm.logpdf(x).sum()
 
     def _sample(self, key: KeyArray, condition: Optional[Array] = None):
-        return random.t(key, self.df, shape=(self.dim,))
-
-    def __repr__(self):
-        return f'<FlowJax StandardNormal>'+        return random.t(key, self.df, shape=(self.dim,))
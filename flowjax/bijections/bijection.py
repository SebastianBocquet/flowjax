"""Abstact base classes for the `Bijection` and `Bijection` types. Note when
implementing bijections, by convention we try to i) implement the "transform" methods as
the faster/more intuitive approach (compared to the inverse methods); and ii) implement
only the forward methods if an inverse is not available. The `Invert` bijection can be
used to invert the orientation if a fast inverse is desired (e.g. maximum likelihood
fitting of flows).
"""

from abc import abstractmethod

from equinox import AbstractVar, Module
from jax import Array
from jax.typing import ArrayLike

from flowjax.utils import arraylike_to_array


<<<<<<< HEAD
class AbstractBijection(Module):  # TODO update documentation
    """Bijection abstract class. Similar to
    :py:class:`~flowjax.distributions.Distribution`, bijections have a ``shape`` and a
    ``cond_shape`` attribute. To allow easy composing of bijections, all bijections
    support passing of conditioning variables (even if ignored).
=======
class Bijection(Module):
    """Bijection base class. Similar to :class:`~flowjax.distributions.Distribution`,
    bijections have a ``shape`` and a ``cond_shape`` attribute. To allow easy composing
    of bijections, all bijections support passing of conditioning variables (even if
    ignored).
>>>>>>> 692c7a38

    The methods of bijections do not generally support passing of additional batch
    dimensions, however, ``jax.vmap`` or ``eqx.filter_vmap`` can be used to vmap
    specific methods if desired, and a bijection can be explicitly vectorised using the
<<<<<<< HEAD
    :py:class:`~flowjax.bijections.jax_transforms.Vmap` bijection.
=======
    :class:`~flowjax.bijections.jax_transforms.Batch` bijection.
>>>>>>> 692c7a38

    Bijections are registered as Jax PyTrees (as they are equinox modules), so are
    compatible with normal jax operations.

    **Implementing a bijection**

        (1) Inherit from ``AbstractBijection``.
        (2) Define the attributes ``shape`` and ``cond_shape``. A ``cond_shape`` of
            ``None`` is used to represent unconditional bijections.
        (3) Implement the abstract methods ``transform``, ``transform_and_log_det``,
            ``inverse`` and ``inverse_and_log_det``. These should act on
            inputs compatible with the shapes ``shape`` for ``x``, and ``cond_shape``
            for ``condition``.

    """

    shape: AbstractVar[tuple[int, ...]]
    cond_shape: AbstractVar[tuple[int, ...] | None]

    @abstractmethod
    def transform(self, x: ArrayLike, condition: ArrayLike | None = None) -> Array:
        """Apply transformation to an input with shape matching bijection.shape."""

    @abstractmethod
    def transform_and_log_det(
        self, x: ArrayLike, condition: ArrayLike | None = None
    ) -> tuple[Array, Array]:
        """Apply transformation to an input with shape matching bijection.shape,
        and compute log absolute value of the Jacobian determinant."""

    @abstractmethod
    def inverse(self, y: ArrayLike, condition: ArrayLike | None = None) -> Array:
        """Compute the inverse transformation.

        Args:
            y (ArrayLike): Input array with shape matching bijection.shape
            condition (ArrayLike | None, optional): Condition array with shape matching
                bijection.cond_shape. Required for conditional bijections. Defaults to
                None.
        """

    @abstractmethod
    def inverse_and_log_det(
        self, y: ArrayLike, condition: ArrayLike | None = None
    ) -> tuple[Array, Array]:
        """Compute the inverse transformation, and return the log absolute value of
        the jacobian determinant of the inverse transformation.

        Args:
            y (ArrayLike): Input array with shape matching bijection.shape.
            condition (ArrayLike | None, optional): Condition array with shape matching
                bijection.cond_shape. Required for conditional bijections. Defaults to
                None.
        """

    def _argcheck_and_cast(
        self, x: ArrayLike, condition: ArrayLike | None = None
    ) -> tuple[Array, Array | None]:
        """Utility function that checks input shapes against the bijection shapes,
        and casts inputs to arrays if required. Note this permits passing a condition
        in the case when bijection.cond_shape is None."""
        x = arraylike_to_array(x, err_name="x")

        if x.shape != self.shape:
            raise ValueError(f"Expected x.shape {self.shape}; got {x.shape}")

        if condition is not None:
            condition = arraylike_to_array(condition, err_name="condition")

            if self.cond_shape is not None and condition.shape != self.cond_shape:
                raise ValueError(
                    f"Expected condition.shape {self.cond_shape}; got {condition.shape}"
                )

        return x, condition<|MERGE_RESOLUTION|>--- conflicted
+++ resolved
@@ -15,28 +15,16 @@
 from flowjax.utils import arraylike_to_array
 
 
-<<<<<<< HEAD
 class AbstractBijection(Module):  # TODO update documentation
     """Bijection abstract class. Similar to
     :py:class:`~flowjax.distributions.Distribution`, bijections have a ``shape`` and a
     ``cond_shape`` attribute. To allow easy composing of bijections, all bijections
     support passing of conditioning variables (even if ignored).
-=======
-class Bijection(Module):
-    """Bijection base class. Similar to :class:`~flowjax.distributions.Distribution`,
-    bijections have a ``shape`` and a ``cond_shape`` attribute. To allow easy composing
-    of bijections, all bijections support passing of conditioning variables (even if
-    ignored).
->>>>>>> 692c7a38
 
     The methods of bijections do not generally support passing of additional batch
     dimensions, however, ``jax.vmap`` or ``eqx.filter_vmap`` can be used to vmap
     specific methods if desired, and a bijection can be explicitly vectorised using the
-<<<<<<< HEAD
-    :py:class:`~flowjax.bijections.jax_transforms.Vmap` bijection.
-=======
     :class:`~flowjax.bijections.jax_transforms.Batch` bijection.
->>>>>>> 692c7a38
 
     Bijections are registered as Jax PyTrees (as they are equinox modules), so are
     compatible with normal jax operations.

"""Function to fit flows to samples from a distribution."""

import warnings

from flowjax import train

<<<<<<< HEAD
from flowjax import wrappers
from flowjax.train.losses import MaximumLikelihoodLoss
from flowjax.train.losses import WeightedMaximumLikelihoodLoss
from flowjax.train.train_utils import (
    count_fruitless,
    get_batches,
    step,
    train_val_split,
)


def fit_to_data(
    key: PRNGKeyArray,
    dist: PyTree,  # Custom losses may support broader types than AbstractDistribution
    x: ArrayLike,
    weights: ArrayLike | None = None,
    *,
    condition: ArrayLike | None = None,
    loss_fn: Callable | None = None,
    max_epochs: int = 100,
    max_patience: int = 5,
    batch_size: int = 100,
    val_prop: float = 0.1,
    learning_rate: float = 5e-4,
    optimizer: optax.GradientTransformation | None = None,
    return_best: bool = True,
    show_progress: bool = True,
):
    r"""Train a distribution (e.g. a flow) to samples from the target distribution.

    The distribution can be unconditional :math:`p(x)` or conditional
    :math:`p(x|\text{condition})`. Note that the last batch in each epoch is dropped
    if truncated (to avoid recompilation). This function can also be used to fit
    non-distribution pytrees as long as a compatible loss function is provided.

    Args:
        key: Jax random seed.
        dist: The distribution to train.
        x: Samples from target distribution.
        weights: Weights of the target distribution samples. Defaults to None.
        condition: Conditioning variables. Defaults to None.
        loss_fn: Loss function. Defaults to MaximumLikelihoodLoss.
        max_epochs: Maximum number of epochs. Defaults to 100.
        max_patience: Number of consecutive epochs with no validation loss improvement
            after which training is terminated. Defaults to 5.
        batch_size: Batch size. Defaults to 100.
        val_prop: Proportion of data to use in validation set. Defaults to 0.1.
        learning_rate: Adam learning rate. Defaults to 5e-4.
        optimizer: Optax optimizer. If provided, this overrides the default Adam
            optimizer, and the learning_rate is ignored. Defaults to None.
        return_best: Whether the result should use the parameters where the minimum loss
            was reached (when True), or the parameters after the last update (when
            False). Defaults to True.
        show_progress: Whether to show progress bar. Defaults to True.

    Returns:
        A tuple containing the trained distribution and the losses.
    """
    data = (x,) if condition is None else (x, condition)
    if weights is None:
        data = tuple(jnp.asarray(a) for a in data)
    else:
        data = tuple(jnp.asarray(a) for a in (jnp.c_[x, weights],))

    if optimizer is None:
        optimizer = optax.adam(learning_rate)

    if loss_fn is None:
        if weights is None:
            loss_fn = MaximumLikelihoodLoss()
        else:
            loss_fn = WeightedMaximumLikelihoodLoss()

    params, static = eqx.partition(
        dist,
        eqx.is_inexact_array,
        is_leaf=lambda leaf: isinstance(leaf, wrappers.NonTrainable),
    )
    best_params = params
    opt_state = optimizer.init(params)

    # train val split
    key, subkey = jr.split(key)
    train_data, val_data = train_val_split(subkey, data, val_prop=val_prop)
    losses = {"train": [], "val": []}

    loop = tqdm(range(max_epochs), disable=not show_progress)

    for _ in loop:
        # Shuffle data
        key, *subkeys = jr.split(key, 3)
        train_data = [jr.permutation(subkeys[0], a) for a in train_data]
        val_data = [jr.permutation(subkeys[1], a) for a in val_data]

        # Train epoch
        batch_losses = []
        for batch in zip(*get_batches(train_data, batch_size), strict=True):
            if weights is None:
                params, opt_state, loss_i = step(
                    params,
                    static,
                    *batch,
                    optimizer=optimizer,
                    opt_state=opt_state,
                    loss_fn=loss_fn,
                )
            else:
                params, opt_state, loss_i = step(
                    params,
                    static,
                    batch[0][:,:-1],batch[0][:,-1],
                    optimizer=optimizer,
                    opt_state=opt_state,
                    loss_fn=loss_fn,
                )
            batch_losses.append(loss_i)
        losses["train"].append(sum(batch_losses) / len(batch_losses))

        # Val epoch
        batch_losses = []
        for batch in zip(*get_batches(val_data, batch_size), strict=True):
            if weights is None:
                loss_i = loss_fn(params, static, *batch)
            else:
                loss_i = loss_fn(params, static, batch[0][:,:-1],batch[0][:,-1])
            batch_losses.append(loss_i)
        losses["val"].append(sum(batch_losses) / len(batch_losses))

        loop.set_postfix({k: v[-1] for k, v in losses.items()})
        if losses["val"][-1] == min(losses["val"]):
            best_params = params

        elif count_fruitless(losses["val"]) > max_patience:
            loop.set_postfix_str(f"{loop.postfix} (Max patience reached)")
            break

    params = best_params if return_best else params
    dist = eqx.combine(params, static)
    return dist, losses
=======

def fit_to_data(*args, **kwargs):  # TODO deprecate
    """Deprecated import for fit_to_data."""
    warnings.warn(
        "Importing from data_fit will be deprecated in 17.0.0.. Please import from "
        "``flowjax.train.loops`` or ``flowjax.train``.",
        DeprecationWarning,
        stacklevel=2,
    )
    return train.loops.fit_to_data(*args, **kwargs)
>>>>>>> 1462f730
<|MERGE_RESOLUTION|>--- conflicted
+++ resolved
@@ -4,147 +4,6 @@
 
 from flowjax import train
 
-<<<<<<< HEAD
-from flowjax import wrappers
-from flowjax.train.losses import MaximumLikelihoodLoss
-from flowjax.train.losses import WeightedMaximumLikelihoodLoss
-from flowjax.train.train_utils import (
-    count_fruitless,
-    get_batches,
-    step,
-    train_val_split,
-)
-
-
-def fit_to_data(
-    key: PRNGKeyArray,
-    dist: PyTree,  # Custom losses may support broader types than AbstractDistribution
-    x: ArrayLike,
-    weights: ArrayLike | None = None,
-    *,
-    condition: ArrayLike | None = None,
-    loss_fn: Callable | None = None,
-    max_epochs: int = 100,
-    max_patience: int = 5,
-    batch_size: int = 100,
-    val_prop: float = 0.1,
-    learning_rate: float = 5e-4,
-    optimizer: optax.GradientTransformation | None = None,
-    return_best: bool = True,
-    show_progress: bool = True,
-):
-    r"""Train a distribution (e.g. a flow) to samples from the target distribution.
-
-    The distribution can be unconditional :math:`p(x)` or conditional
-    :math:`p(x|\text{condition})`. Note that the last batch in each epoch is dropped
-    if truncated (to avoid recompilation). This function can also be used to fit
-    non-distribution pytrees as long as a compatible loss function is provided.
-
-    Args:
-        key: Jax random seed.
-        dist: The distribution to train.
-        x: Samples from target distribution.
-        weights: Weights of the target distribution samples. Defaults to None.
-        condition: Conditioning variables. Defaults to None.
-        loss_fn: Loss function. Defaults to MaximumLikelihoodLoss.
-        max_epochs: Maximum number of epochs. Defaults to 100.
-        max_patience: Number of consecutive epochs with no validation loss improvement
-            after which training is terminated. Defaults to 5.
-        batch_size: Batch size. Defaults to 100.
-        val_prop: Proportion of data to use in validation set. Defaults to 0.1.
-        learning_rate: Adam learning rate. Defaults to 5e-4.
-        optimizer: Optax optimizer. If provided, this overrides the default Adam
-            optimizer, and the learning_rate is ignored. Defaults to None.
-        return_best: Whether the result should use the parameters where the minimum loss
-            was reached (when True), or the parameters after the last update (when
-            False). Defaults to True.
-        show_progress: Whether to show progress bar. Defaults to True.
-
-    Returns:
-        A tuple containing the trained distribution and the losses.
-    """
-    data = (x,) if condition is None else (x, condition)
-    if weights is None:
-        data = tuple(jnp.asarray(a) for a in data)
-    else:
-        data = tuple(jnp.asarray(a) for a in (jnp.c_[x, weights],))
-
-    if optimizer is None:
-        optimizer = optax.adam(learning_rate)
-
-    if loss_fn is None:
-        if weights is None:
-            loss_fn = MaximumLikelihoodLoss()
-        else:
-            loss_fn = WeightedMaximumLikelihoodLoss()
-
-    params, static = eqx.partition(
-        dist,
-        eqx.is_inexact_array,
-        is_leaf=lambda leaf: isinstance(leaf, wrappers.NonTrainable),
-    )
-    best_params = params
-    opt_state = optimizer.init(params)
-
-    # train val split
-    key, subkey = jr.split(key)
-    train_data, val_data = train_val_split(subkey, data, val_prop=val_prop)
-    losses = {"train": [], "val": []}
-
-    loop = tqdm(range(max_epochs), disable=not show_progress)
-
-    for _ in loop:
-        # Shuffle data
-        key, *subkeys = jr.split(key, 3)
-        train_data = [jr.permutation(subkeys[0], a) for a in train_data]
-        val_data = [jr.permutation(subkeys[1], a) for a in val_data]
-
-        # Train epoch
-        batch_losses = []
-        for batch in zip(*get_batches(train_data, batch_size), strict=True):
-            if weights is None:
-                params, opt_state, loss_i = step(
-                    params,
-                    static,
-                    *batch,
-                    optimizer=optimizer,
-                    opt_state=opt_state,
-                    loss_fn=loss_fn,
-                )
-            else:
-                params, opt_state, loss_i = step(
-                    params,
-                    static,
-                    batch[0][:,:-1],batch[0][:,-1],
-                    optimizer=optimizer,
-                    opt_state=opt_state,
-                    loss_fn=loss_fn,
-                )
-            batch_losses.append(loss_i)
-        losses["train"].append(sum(batch_losses) / len(batch_losses))
-
-        # Val epoch
-        batch_losses = []
-        for batch in zip(*get_batches(val_data, batch_size), strict=True):
-            if weights is None:
-                loss_i = loss_fn(params, static, *batch)
-            else:
-                loss_i = loss_fn(params, static, batch[0][:,:-1],batch[0][:,-1])
-            batch_losses.append(loss_i)
-        losses["val"].append(sum(batch_losses) / len(batch_losses))
-
-        loop.set_postfix({k: v[-1] for k, v in losses.items()})
-        if losses["val"][-1] == min(losses["val"]):
-            best_params = params
-
-        elif count_fruitless(losses["val"]) > max_patience:
-            loop.set_postfix_str(f"{loop.postfix} (Max patience reached)")
-            break
-
-    params = best_params if return_best else params
-    dist = eqx.combine(params, static)
-    return dist, losses
-=======
 
 def fit_to_data(*args, **kwargs):  # TODO deprecate
     """Deprecated import for fit_to_data."""
@@ -154,5 +13,4 @@
         DeprecationWarning,
         stacklevel=2,
     )
-    return train.loops.fit_to_data(*args, **kwargs)
->>>>>>> 1462f730
+    return train.loops.fit_to_data(*args, **kwargs)